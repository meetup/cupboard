--- conflicted
+++ resolved
@@ -16,31 +16,27 @@
     withDatastore() { ds =>
       val z = Foo("hi", 3)
 
-      val z1X = Cupboard.save(ds, z, "customKind")
-      val z2X = Cupboard.save(ds, z)
+      val z1Result = Cupboard.save(ds, z, "customKind")
+      val z2Result = Cupboard.save(ds, z)
 
-<<<<<<< HEAD
-      val z1restored: Persisted[Foo] = Cupboard.load[Foo](ds, z1.id, "customKind")
-      z1 shouldBe z1restored
-      val z2restored: Persisted[Foo] = Cupboard.load[Foo](ds, z2.id, "Foo")
-      z2 shouldBe z2restored
+      val z1P = z1Result.getOrElse(fail())
+      val z2P = z2Result.getOrElse(fail())
+
+      val z1R = Cupboard.load[Foo](ds, z1P.id, "customKind")
+      z1Result shouldBe z1R
+      z1R.map(_.entity) shouldBe Xor.Right(z)
+
+      val z2R = Cupboard.load[Foo](ds, z2P.id, "Foo")
+      z2Result shouldBe z2R
+      z2R.map(_.entity) shouldBe Xor.Right(z)
 
       val bar = Bar(1, Foo("hi", 4))
-      val barP: Persisted[Bar] = Cupboard.save(ds, bar)
-      val barR: Persisted[Bar] = Cupboard.load[Bar](ds, barP.id, "Bar")
-      barP shouldBe barR
+      val barResult = Cupboard.save(ds, bar)
+      val barP = barResult.getOrElse(fail())
 
-=======
-      val z1id = z1X.getOrElse(fail()).id
-      val z2id = z2X.getOrElse(fail()).id
-
-      val z1restored = Cupboard.load[Foo](ds, z1id, "customKind")
-      z1X shouldBe z1restored
-
-      val z2 = z2X.getOrElse(fail())
-      val z2restored = Cupboard.load[Foo](ds, z2id, "Foo")
-      z2X shouldBe z2restored
->>>>>>> 259bc8d8
+      val barR = Cupboard.load[Bar](ds, barP.id, "Bar")
+      barResult shouldBe barR
+      barR.map(_.entity) shouldBe Xor.Right(bar)
     }
   }
 }
